--- conflicted
+++ resolved
@@ -79,13 +79,8 @@
 **📊 Data Display:** Table, List, Badge, Chip, Avatar  
 **🧭 Navigation:** Breadcrumb, Pagination, ToggleButtons  
 **📝 Form Components:** Select, RadioGroup, Switch, Rating, Autocomplete  
-<<<<<<< HEAD
-**💬 Feedback:** Alert, Skeleton, Tooltip, Popover, Dialog, Drawer  
-**📋 Layout:** Accordion, Stepper
-=======
 **💬 Feedback:** Alert, Skeleton, Tooltip, Dialog, Drawer  
 **📋 Layout:** Accordion, Stepper, Splitter
->>>>>>> 660953b6
 
 ### 🆕 Latest Additions
 
