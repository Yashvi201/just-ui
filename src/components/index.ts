export * from './Button'
export * from './Card'
export * from './Input'
export * from './Badge'
export * from './Alert'
export * from './Accordion'
export * from './Autocomplete'
export * from './Breadcrumb'
export * from './Switch'
<<<<<<< HEAD
export * from './Dialog'
=======
export * from './Chip'
export * from './List'
>>>>>>> 41933299
<|MERGE_RESOLUTION|>--- conflicted
+++ resolved
@@ -7,9 +7,6 @@
 export * from './Autocomplete'
 export * from './Breadcrumb'
 export * from './Switch'
-<<<<<<< HEAD
 export * from './Dialog'
-=======
 export * from './Chip'
-export * from './List'
->>>>>>> 41933299
+export * from './List'